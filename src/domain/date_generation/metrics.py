--- conflicted
+++ resolved
@@ -1,6 +1,7 @@
 from __future__ import annotations
 
 from datetime import date
+from datetime import datetime
 from datetime import datetime
 from typing import List
 from typing import Tuple
@@ -38,12 +39,9 @@
             return date_value.date()
         elif isinstance(date_value, date):
             return date_value
-<<<<<<< HEAD
         elif isinstance(date_value, np.datetime64):
             # Convert numpy.datetime64 to datetime first
             return pd.to_datetime(date_value).to_pydatetime()
-=======
->>>>>>> 45cf7d4a
         else:
             raise ValueError(f"Unsupported date type: {type(date_value)}")
 
@@ -59,25 +57,21 @@
     if actual_end < actual_start:
         actual_start, actual_end = actual_end, actual_start
 
-    # Calculation 1
-    # # Intersection
-    # intersection_start = max(pred_start, actual_start)
-    # intersection_end = min(pred_end, actual_end)
-    # intersection = max(
-    #     0, (intersection_end - intersection_start).days + 1,
-    # )  # inclusive
+    # Intersection
+    intersection_start = max(pred_start, actual_start)
+    intersection_end = min(pred_end, actual_end)
+    intersection = max(
+        0, (intersection_end - intersection_start).days + 1,
+    )  # inclusive
 
-    # # Union
-    # union_start = min(pred_start, actual_start)
-    # union_end = max(pred_end, actual_end)
-    # union = (union_end - union_start).days + 1
+    # Union
+    union_start = min(pred_start, actual_start)
+    union_end = max(pred_end, actual_end)
+    union = (union_end - union_start).days + 1
 
-    # return intersection / union if union > 0 else 0.0
+    return intersection / union if union > 0 else 0.0
 
-    intersection_start = abs((actual_start - pred_start).days)
-    intersection_end = abs((actual_end - pred_end).days)
-    intersection = intersection_start + intersection_end
-    return intersection
+  
 
 
 def iou_mean(
@@ -144,10 +138,28 @@
         else:
             raise ValueError(f"Unsupported date type: {type(date_value)}")
 
+    # Helper function to convert string or date to date object
+    def parse_date(date_value):
+        if isinstance(date_value, str):
+            # Handle both date and datetime strings
+            if ' ' in date_value:  # datetime string
+                return datetime.fromisoformat(date_value).date()
+            else:  # date string
+                return date.fromisoformat(date_value)
+        elif isinstance(date_value, datetime):
+            return date_value.date()
+        elif isinstance(date_value, date):
+            return date_value
+        else:
+            raise ValueError(f"Unsupported date type: {type(date_value)}")
+
     errors = []
     for pred, actual in zip(predicted_dates, actual_dates):
         pred_date = parse_date(pred)
         actual_date = parse_date(actual)
         errors.append(abs((pred_date - actual_date).days))
+        pred_date = parse_date(pred)
+        actual_date = parse_date(actual)
+        errors.append(abs((pred_date - actual_date).days))
 
     return float(np.mean(errors))