from __future__ import annotations

import hashlib
import os
import tempfile
from pathlib import Path
from typing import Literal

import polars as pl
from domain.preprocess.embedding import EmbeddingProcessor
from domain.preprocess.file_validation import MDLFileValidator
from domain.preprocess.title_processor import TitleProcessor
from fastapi import UploadFile
from shared.base import BaseModel
from shared.utils import get_logger
from shared.utils import profile
<<<<<<< HEAD
=======
from domain.preprocess.embedding import EmbeddingProcessor
from domain.preprocess.file_validation import MDLFileValidator
from domain.preprocess.title_processor import TitleProcessor
>>>>>>> 97fad377
logger = get_logger(__name__)


class PreProcessorInput(BaseModel):
    file: UploadFile
    file_type: Literal[
        'mdl_input_testing',
        'mdl_historical', 'l3',
    ] = 'mdl_input_testing'
    generate_embeddings: bool = True  # New parameter to embedding generation


class PreProcessorOutput(BaseModel):
    processed_df: pl.DataFrame = None


class PreProcessor:

    def __init__(self):
        self.validator = MDLFileValidator()
        self.title_processor = TitleProcessor()
        self.embedding_processor = EmbeddingProcessor()

    def _save_upload_file(self, upload_file: UploadFile) -> str:
        """Save uploaded file to temporary location."""
        try:
            # Create temporary file with original extension
            suffix = Path(
                upload_file.filename,
            ).suffix if upload_file.filename else '.xlsx'
            with tempfile.NamedTemporaryFile(
                delete=False,
                suffix=suffix,
            ) as tmp_file:
                content = upload_file.file.read()
                tmp_file.write(content)
                temp_path = tmp_file.name

            upload_file.file.seek(0)  # Reset file pointer
            return temp_path

        except Exception as e:
            logger.error(f'Error saving upload file: {str(e)}')
            raise

    def _read_excel_file(self, file_path: str) -> pl.DataFrame:
        """Read Excel file using Polars."""
        try:
            # Check file exists and has valid extension
            path = Path(file_path)
            if not path.exists():
                raise FileNotFoundError(f'File not found: {file_path}')

            if path.suffix.lower() not in ['.xlsx', '.xls']:
                raise ValueError(f'Invalid file format: {path.suffix}')

            # Read with Polars
            df = pl.read_excel(file_path)
            logger.info(
                f'Successfully read Excel file: {df.height} rows, '
                f'{df.width} columns',
            )

            return df

        except Exception as e:
            logger.error(f'Error reading Excel file: {str(e)}')
            raise

    def _process_title_column(self, df: pl.DataFrame) -> pl.DataFrame:
        """Process title column with cleaning techniques."""
        if 'Title' not in df.columns:
            logger.warning('Title column not found, skipping title processing')
            return df

        try:
            # Process titles and create hash column
            processed_df = df.with_columns([
                pl.col('Title').map_elements(
                    self.title_processor.process_title,
                    return_dtype=pl.Utf8,
                ).alias('Title_Processed'),
                pl.col('Title').map_elements(
                    self.title_processor.generate_title_hash,
                    return_dtype=pl.Utf8,
                ).alias('Title_Hash'),
            ])

            logger.info('Successfully processed title column')
            return processed_df

        except Exception as e:
            logger.error(f'Error processing title column: {str(e)}')
            raise

    def _add_title_embeddings(self, df: pl.DataFrame) -> pl.DataFrame:
        """Add embedding column for titles."""
        if 'Title' not in df.columns:
            logger.warning(
                'Title column not found, skipping embedding generation',
            )
            return df

        try:
            # Extract titles for embedding
            titles = df.select(pl.col('Title')).to_series().to_list()

            # Use processed titles if available, otherwise use original
            if 'Title_Processed' in df.columns:
                processed_titles = df.select(
                    pl.col('Title_Processed'),
                ).to_series().to_list()
                texts_to_embed = [
                    title if title else orig for title, orig in zip(
                        processed_titles, titles,
                    )
                ]
            else:
                texts_to_embed = titles

            # Generate embeddings
            embeddings = self.embedding_processor.generate_embeddings(
                texts_to_embed,
            )

            # Convert embeddings to strings for storage
            embedding_strings = [
                self.embedding_processor.embedding_to_string(emb)
                for emb in embeddings
            ]

            # Add embedding column
            df_with_embeddings = df.with_columns([
                pl.Series('Title_Embedding', embedding_strings),
            ])

            logger.info(
                f'Successfully generated embeddings for '
                f'{len(embeddings)} titles',
            )
            return df_with_embeddings

        except Exception as e:
            logger.error(f'Error generating title embeddings: {str(e)}')
            # Return original dataframe if embedding fails
            return df

    def _generate_file_hash(self, file_path: str) -> str:
        """Generate hash for the file content."""
        try:
            with open(file_path, 'rb') as f:
                content = f.read()
            return hashlib.md5(content).hexdigest()[:16]
        except Exception as e:
            logger.warning(f'Could not generate file hash: {str(e)}')
            return 'unknown'

    def _add_range_columns(self, df: pl.DataFrame) -> pl.DataFrame:
<<<<<<< HEAD
        """Add Range columns for First and Final dates, handling
            pre-converted datetime columns."""
        try:
            logger.info('Starting range column calculations...')

            # Define date column names
            date_cols = [
                'Plan - First Date', 'Actual - First Date',
                'Plan - Final Date', 'Actual - Final Date',
            ]

=======
        """Add Range columns for First and Final dates, handling pre-converted datetime columns."""
        try:
            logger.info("Starting range column calculations...")
            
            # Define date column names
            date_cols = [
                "Plan - First Date", "Actual - First Date",
                "Plan - Final Date", "Actual - Final Date"
            ]
            
>>>>>>> 97fad377
            # Check current data types of date columns
            column_info = {}
            for col in date_cols:
                dtype = df.select(pl.col(col)).dtypes[0]
                column_info[col] = dtype
                logger.info(f"Column '{col}' has dtype: {dtype}")
<<<<<<< HEAD

            # Convert to datetime if needed, otherwise use existing datetime
            datetime_conversion_map = {}

            for col in date_cols:
                if column_info[col] in [pl.Date, pl.Datetime]:
                    # use as-is but ensure it's datetime
                    if column_info[col] == pl.Date:
                        datetime_conversion_map[col] = pl.col(
                            col,
                        ).cast(pl.Datetime)
=======
            
            # Convert to datetime if needed, otherwise use existing datetime columns
            datetime_conversion_map = {}
            
            for col in date_cols:
                if column_info[col] in [pl.Date, pl.Datetime]:
                    # Already a date/datetime type, use as-is but ensure it's datetime
                    if column_info[col] == pl.Date:
                        datetime_conversion_map[col] = pl.col(col).cast(pl.Datetime)
>>>>>>> 97fad377
                    else:
                        datetime_conversion_map[col] = pl.col(col)
                else:
                    # String type, needs conversion
<<<<<<< HEAD
                    datetime_conversion_map[col] = pl.col(
                        col,
                    ).str.to_datetime(strict=False)

            # Create temporary datetime columns
            df_with_dates = df.with_columns([
                datetime_conversion_map['Plan - First Date'].alias(
                    'Plan_First_Date_dt',
                ),
                datetime_conversion_map['Actual - First Date'].alias(
                    'Actual_First_Date_dt',
                ),
                datetime_conversion_map['Plan - Final Date'].alias(
                    'Plan_Final_Date_dt',
                ),
                datetime_conversion_map['Actual - Final Date'].alias(
                    'Actual_Final_Date_dt',
                ),
            ])

            # Check for null values after conversion
            temp_datetime_cols = [
                'Plan_First_Date_dt', 'Actual_First_Date_dt',
                'Plan_Final_Date_dt', 'Actual_Final_Date_dt',
            ]

            for temp_col in temp_datetime_cols:
                null_count = df_with_dates.select(
                    pl.col(temp_col).is_null().sum(),
                ).item()
                if null_count > 0:
                    logger.warning(
                        f'Column {temp_col} has {null_count} null values '
                        f'after conversion',
                    )

            # Calculate range columns (difference in days)
            df_with_ranges = df_with_dates.with_columns([
                (pl.col('Actual_First_Date_dt') - pl.col('Plan_First_Date_dt'))
                .dt.total_days()
                .alias('Range - First Date'),

                (pl.col('Actual_Final_Date_dt') - pl.col('Plan_Final_Date_dt'))
                .dt.total_days()
                .alias('Range - Final Date'),
            ])

            # Drop temporary datetime columns
            final_df = df_with_ranges.drop([
                'Plan_First_Date_dt', 'Actual_First_Date_dt',
                'Plan_Final_Date_dt', 'Actual_Final_Date_dt',
            ])

            logger.info(
                'Successfully added Range columns',
            )
            return final_df

        except Exception as e:
            logger.error(f'Error adding range columns: {str(e)}')
=======
                    datetime_conversion_map[col] = pl.col(col).str.to_datetime(strict=False)
            
            # Create temporary datetime columns
            df_with_dates = df.with_columns([
                datetime_conversion_map["Plan - First Date"].alias("Plan_First_Date_dt"),
                datetime_conversion_map["Actual - First Date"].alias("Actual_First_Date_dt"),
                datetime_conversion_map["Plan - Final Date"].alias("Plan_Final_Date_dt"),
                datetime_conversion_map["Actual - Final Date"].alias("Actual_Final_Date_dt"),
            ])
            
            # Check for null values after conversion
            temp_datetime_cols = ["Plan_First_Date_dt", "Actual_First_Date_dt", 
                                "Plan_Final_Date_dt", "Actual_Final_Date_dt"]
            
            for temp_col in temp_datetime_cols:
                null_count = df_with_dates.select(pl.col(temp_col).is_null().sum()).item()
                if null_count > 0:
                    logger.warning(f"Column {temp_col} has {null_count} null values after conversion")
            
            # Calculate range columns (difference in days)
            df_with_ranges = df_with_dates.with_columns([
                (pl.col("Actual_First_Date_dt") - pl.col("Plan_First_Date_dt"))
                .dt.total_days()
                .alias("Range - First Date"),
                
                (pl.col("Actual_Final_Date_dt") - pl.col("Plan_Final_Date_dt"))
                .dt.total_days()
                .alias("Range - Final Date")
            ])
            
            # Drop temporary datetime columns
            final_df = df_with_ranges.drop([
                "Plan_First_Date_dt", "Actual_First_Date_dt",
                "Plan_Final_Date_dt", "Actual_Final_Date_dt"
            ])
            
            
            logger.info("Successfully added Range - First Date and Range - Final Date columns")
            return final_df
            
        except Exception as e:
            logger.error(f"Error adding range columns: {str(e)}")
>>>>>>> 97fad377
            import traceback
            traceback.print_exc()
            # Return original dataframe if range calculation fails
            return df

    def _save_processed_file(
        self,
        df: pl.DataFrame,
        file_type: str,
        original_filename: str = None,
    ) -> str:
        """Save processed DataFrame to new Excel file."""
        try:
<<<<<<< HEAD
=======
            # Use original filename if provided, otherwise use file_type as base name
>>>>>>> 97fad377
            if original_filename:
                original_name = Path(original_filename).stem
            else:
                original_name = file_type
<<<<<<< HEAD

            output_dir = Path('../processed_files')
            output_dir.mkdir(exist_ok=True)

            output_path = output_dir / \
                f'{original_name}_{file_type}_processed.xlsx'
=======
                
            output_dir = Path('../processed_files')
            output_dir.mkdir(exist_ok=True)

            output_path = output_dir / f"{original_name}_{file_type}_processed.xlsx"
>>>>>>> 97fad377

            # Save as Excel
            df.write_excel(str(output_path))
            logger.info(f'Saved processed file to: {output_path}')

            return str(output_path)

        except Exception as e:
            logger.error(f'Error saving processed file: {str(e)}')
            raise

    @profile
    def process(self, input: PreProcessorInput) -> PreProcessorOutput:
        """Main processing pipeline."""
        temp_file_path = None

        try:
            # Save uploaded file temporarily
            temp_file_path = self._save_upload_file(input.file)

            # Read Excel file
            df = self._read_excel_file(temp_file_path)

            # Validate columns based on file type
            if input.file_type in ['mdl_input_testing', 'mdl_historical']:
                self.validator.validate_columns(df, input.file_type)

                # Validate and convert date columns
                df = self.validator.validate_date_columns(df, input.file_type)
                
                # Add Range columns for date differences
                df = self._add_range_columns(df)

                # Add Range columns for date differences
                df = self._add_range_columns(df)

            # Process title column (for all file types that have Title column)
            if 'Title' in df.columns:
                df = self._process_title_column(df)
                if input.generate_embeddings:
                    df = self._add_title_embeddings(df)

            return PreProcessorOutput(processed_df=df)

        except Exception as e:
<<<<<<< HEAD
            logger.error(f'Error in preprocessing: {str(e)}')
=======
            logger.error(f"Error in preprocessing: {str(e)}")
>>>>>>> 97fad377
            return PreProcessorOutput(processed_df=None)

        finally:
            # Clean up temporary file
            if temp_file_path and os.path.exists(temp_file_path):
                try:
                    os.unlink(temp_file_path)
                except Exception as e:
<<<<<<< HEAD
                    logger.warning(f'Could not clean up temp file: {str(e)}')
=======
                    logger.warning(f"Could not clean up temp file: {str(e)}")
>>>>>>> 97fad377
<|MERGE_RESOLUTION|>--- conflicted
+++ resolved
@@ -14,12 +14,6 @@
 from shared.base import BaseModel
 from shared.utils import get_logger
 from shared.utils import profile
-<<<<<<< HEAD
-=======
-from domain.preprocess.embedding import EmbeddingProcessor
-from domain.preprocess.file_validation import MDLFileValidator
-from domain.preprocess.title_processor import TitleProcessor
->>>>>>> 97fad377
 logger = get_logger(__name__)
 
 
@@ -178,9 +172,8 @@
             return 'unknown'
 
     def _add_range_columns(self, df: pl.DataFrame) -> pl.DataFrame:
-<<<<<<< HEAD
-        """Add Range columns for First and Final dates, handling
-            pre-converted datetime columns."""
+        """Add Range columns for First and Final dates, handling pre-converted
+            datetime columns."""
         try:
             logger.info('Starting range column calculations...')
 
@@ -190,27 +183,14 @@
                 'Plan - Final Date', 'Actual - Final Date',
             ]
 
-=======
-        """Add Range columns for First and Final dates, handling pre-converted datetime columns."""
-        try:
-            logger.info("Starting range column calculations...")
-            
-            # Define date column names
-            date_cols = [
-                "Plan - First Date", "Actual - First Date",
-                "Plan - Final Date", "Actual - Final Date"
-            ]
-            
->>>>>>> 97fad377
             # Check current data types of date columns
             column_info = {}
             for col in date_cols:
                 dtype = df.select(pl.col(col)).dtypes[0]
                 column_info[col] = dtype
                 logger.info(f"Column '{col}' has dtype: {dtype}")
-<<<<<<< HEAD
-
-            # Convert to datetime if needed, otherwise use existing datetime
+
+            # Convert to datetime, otherwise use existing datetime columns
             datetime_conversion_map = {}
 
             for col in date_cols:
@@ -220,22 +200,10 @@
                         datetime_conversion_map[col] = pl.col(
                             col,
                         ).cast(pl.Datetime)
-=======
-            
-            # Convert to datetime if needed, otherwise use existing datetime columns
-            datetime_conversion_map = {}
-            
-            for col in date_cols:
-                if column_info[col] in [pl.Date, pl.Datetime]:
-                    # Already a date/datetime type, use as-is but ensure it's datetime
-                    if column_info[col] == pl.Date:
-                        datetime_conversion_map[col] = pl.col(col).cast(pl.Datetime)
->>>>>>> 97fad377
                     else:
                         datetime_conversion_map[col] = pl.col(col)
                 else:
                     # String type, needs conversion
-<<<<<<< HEAD
                     datetime_conversion_map[col] = pl.col(
                         col,
                     ).str.to_datetime(strict=False)
@@ -268,8 +236,8 @@
                 ).item()
                 if null_count > 0:
                     logger.warning(
-                        f'Column {temp_col} has {null_count} null values '
-                        f'after conversion',
+                        f'Column {temp_col} has {null_count} null'
+                        f' values after conversion',
                     )
 
             # Calculate range columns (difference in days)
@@ -296,50 +264,6 @@
 
         except Exception as e:
             logger.error(f'Error adding range columns: {str(e)}')
-=======
-                    datetime_conversion_map[col] = pl.col(col).str.to_datetime(strict=False)
-            
-            # Create temporary datetime columns
-            df_with_dates = df.with_columns([
-                datetime_conversion_map["Plan - First Date"].alias("Plan_First_Date_dt"),
-                datetime_conversion_map["Actual - First Date"].alias("Actual_First_Date_dt"),
-                datetime_conversion_map["Plan - Final Date"].alias("Plan_Final_Date_dt"),
-                datetime_conversion_map["Actual - Final Date"].alias("Actual_Final_Date_dt"),
-            ])
-            
-            # Check for null values after conversion
-            temp_datetime_cols = ["Plan_First_Date_dt", "Actual_First_Date_dt", 
-                                "Plan_Final_Date_dt", "Actual_Final_Date_dt"]
-            
-            for temp_col in temp_datetime_cols:
-                null_count = df_with_dates.select(pl.col(temp_col).is_null().sum()).item()
-                if null_count > 0:
-                    logger.warning(f"Column {temp_col} has {null_count} null values after conversion")
-            
-            # Calculate range columns (difference in days)
-            df_with_ranges = df_with_dates.with_columns([
-                (pl.col("Actual_First_Date_dt") - pl.col("Plan_First_Date_dt"))
-                .dt.total_days()
-                .alias("Range - First Date"),
-                
-                (pl.col("Actual_Final_Date_dt") - pl.col("Plan_Final_Date_dt"))
-                .dt.total_days()
-                .alias("Range - Final Date")
-            ])
-            
-            # Drop temporary datetime columns
-            final_df = df_with_ranges.drop([
-                "Plan_First_Date_dt", "Actual_First_Date_dt",
-                "Plan_Final_Date_dt", "Actual_Final_Date_dt"
-            ])
-            
-            
-            logger.info("Successfully added Range - First Date and Range - Final Date columns")
-            return final_df
-            
-        except Exception as e:
-            logger.error(f"Error adding range columns: {str(e)}")
->>>>>>> 97fad377
             import traceback
             traceback.print_exc()
             # Return original dataframe if range calculation fails
@@ -353,28 +277,16 @@
     ) -> str:
         """Save processed DataFrame to new Excel file."""
         try:
-<<<<<<< HEAD
-=======
-            # Use original filename if provided, otherwise use file_type as base name
->>>>>>> 97fad377
             if original_filename:
                 original_name = Path(original_filename).stem
             else:
                 original_name = file_type
-<<<<<<< HEAD
 
             output_dir = Path('../processed_files')
             output_dir.mkdir(exist_ok=True)
 
             output_path = output_dir / \
                 f'{original_name}_{file_type}_processed.xlsx'
-=======
-                
-            output_dir = Path('../processed_files')
-            output_dir.mkdir(exist_ok=True)
-
-            output_path = output_dir / f"{original_name}_{file_type}_processed.xlsx"
->>>>>>> 97fad377
 
             # Save as Excel
             df.write_excel(str(output_path))
@@ -404,9 +316,6 @@
 
                 # Validate and convert date columns
                 df = self.validator.validate_date_columns(df, input.file_type)
-                
-                # Add Range columns for date differences
-                df = self._add_range_columns(df)
 
                 # Add Range columns for date differences
                 df = self._add_range_columns(df)
@@ -420,11 +329,7 @@
             return PreProcessorOutput(processed_df=df)
 
         except Exception as e:
-<<<<<<< HEAD
             logger.error(f'Error in preprocessing: {str(e)}')
-=======
-            logger.error(f"Error in preprocessing: {str(e)}")
->>>>>>> 97fad377
             return PreProcessorOutput(processed_df=None)
 
         finally:
@@ -433,8 +338,4 @@
                 try:
                     os.unlink(temp_file_path)
                 except Exception as e:
-<<<<<<< HEAD
-                    logger.warning(f'Could not clean up temp file: {str(e)}')
-=======
-                    logger.warning(f"Could not clean up temp file: {str(e)}")
->>>>>>> 97fad377
+                    logger.warning(f'Could not clean up temp file: {str(e)}')